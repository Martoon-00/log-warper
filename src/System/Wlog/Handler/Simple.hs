--- conflicted
+++ resolved
@@ -58,13 +58,8 @@
     getLevel sh = severity sh
     setFormatter sh f = sh{formatter = f}
     getFormatter sh = formatter sh
-<<<<<<< HEAD
     readBack sh i = withMVar (readBackBuffer sh) $ \mq' -> pure $! take i . MQ.toList $ mq'
     emit sh bldr _ = (writeFunc sh) (privData sh) (toText . B.toLazyText $ bldr)
-=======
-    readBack sh i = withMVar (readBackBuffer sh) $ \mq -> pure $! take i (MQ.toList mq)
-    emit sh (_,msg) _ = (writeFunc sh) (privData sh) msg
->>>>>>> e9934b7c
     close sh = (closeFunc sh) (privData sh)
 
 -- | Create a stream log handler. Log messages sent to this handler
@@ -77,11 +72,8 @@
     mq <- newMVar $ MQ.newMemoryQueue $ 2 * 1024 * 1024 -- 2 MB
     let mywritefunc hdl msg = withMVar lock $ const $ do
             writeToHandle hdl msg
-<<<<<<< HEAD
-=======
             -- Important to force the queue here, else a massive closure will
             -- be retained until the queue is actually used.
->>>>>>> e9934b7c
             modifyMVar_ mq $ \mq' -> pure $! pushFront msg mq'
             hFlush hdl
     return
